TARGET = OpenTodoListDesktopQml
TEMPLATE = app

DESTDIR = ../bin

INCLUDEPATH += ../OpenTodoListCore

LIBS += -L$$DESTDIR -lOpenTodoListCore

QT += quick

HEADERS += \
    applicationviewer.h

SOURCES += \
    main.cpp \
    applicationviewer.cpp

OTHER_FILES += \
    qml/OpenTodoListDesktopQml/action_delete.png \
    qml/OpenTodoListDesktopQml/action_delete.svg \
    qml/OpenTodoListDesktopQml/action_restore.png \
    qml/OpenTodoListDesktopQml/action_restore.svg \
    qml/OpenTodoListDesktopQml/view.svg \
    qml/OpenTodoListDesktopQml/view.sci \
    qml/OpenTodoListDesktopQml/view.png \
    qml/OpenTodoListDesktopQml/Utils.js \
    qml/OpenTodoListDesktopQml/toolbutton_4.svg \
    qml/OpenTodoListDesktopQml/toolbutton_4.png \
    qml/OpenTodoListDesktopQml/toolbutton_3.svg \
    qml/OpenTodoListDesktopQml/toolbutton_3.png \
    qml/OpenTodoListDesktopQml/toolbutton_2.svg \
    qml/OpenTodoListDesktopQml/toolbutton_2.png \
    qml/OpenTodoListDesktopQml/toolbutton_1.svg \
    qml/OpenTodoListDesktopQml/toolbutton_1.png \
    qml/OpenTodoListDesktopQml/description.svg \
    qml/OpenTodoListDesktopQml/description.sci \
    qml/OpenTodoListDesktopQml/description.png \
    qml/OpenTodoListDesktopQml/View.qml \
    qml/OpenTodoListDesktopQml/ToolButton.qml \
    qml/OpenTodoListDesktopQml/TodoListView.qml \
    qml/OpenTodoListDesktopQml/TodoListEntry.qml \
    qml/OpenTodoListDesktopQml/TodoDetailsView.qml \
    qml/OpenTodoListDesktopQml/SimpleTextInput.qml \
    qml/OpenTodoListDesktopQml/SearchView.qml \
    qml/OpenTodoListDesktopQml/ProgressBar.qml \
    qml/OpenTodoListDesktopQml/NewTodoListView.qml \
    qml/OpenTodoListDesktopQml/main.qml \
    qml/OpenTodoListDesktopQml/Button.qml \
    qml/OpenTodoListDesktopQml/IconButton.qml \
    qml/OpenTodoListDesktopQml/ViewContainer.qml \
    qml/OpenTodoListDesktopQml/DeletedTodosView.qml \
<<<<<<< HEAD
    qml/OpenTodoListDesktopQml/DatePicker.qml \
    qml/OpenTodoListDesktopQml/Calendar.qml
=======
    qml/OpenTodoListDesktopQml/DatePicker.qml
>>>>>>> 20ee887e

# Add more folders to ship with the application, here
qml.source = qml/OpenTodoListDesktopQml
qml.target = qml
DEPLOYMENTFOLDERS = qml

# Additional import path used to resolve QML modules in Creator's code model
QML_IMPORT_PATH =

# If your application uses the Qt Mobility libraries, uncomment the following
# lines and add the respective components to the MOBILITY variable.
# CONFIG += mobility
# MOBILITY +=

# Please do not modify the following two lines. Required for deployment.
include(qtquick2applicationviewer/qtquick2applicationviewer.pri)
qtcAddDeployment()

include(../utils.pri)
copyToDestDir($$OTHER_FILES,$$PWD)

# Support "make install":
target.path = $$INSTALL_PREFIX/bin
OpenTodoListDesktopQmlData.files = $$OTHER_FILES
OpenTodoListDesktopQmlData.path = $$INSTALL_PREFIX/share/OpenTodoList
INSTALLS += target OpenTodoListDesktopQmlData<|MERGE_RESOLUTION|>--- conflicted
+++ resolved
@@ -50,12 +50,8 @@
     qml/OpenTodoListDesktopQml/IconButton.qml \
     qml/OpenTodoListDesktopQml/ViewContainer.qml \
     qml/OpenTodoListDesktopQml/DeletedTodosView.qml \
-<<<<<<< HEAD
     qml/OpenTodoListDesktopQml/DatePicker.qml \
     qml/OpenTodoListDesktopQml/Calendar.qml
-=======
-    qml/OpenTodoListDesktopQml/DatePicker.qml
->>>>>>> 20ee887e
 
 # Add more folders to ship with the application, here
 qml.source = qml/OpenTodoListDesktopQml
