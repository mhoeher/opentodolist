--- conflicted
+++ resolved
@@ -3,11 +3,8 @@
 import QtQuick.Layouts 1.1
 import QtQuick.Controls 2.12
 import QtQuick.Controls.Material 2.12
-<<<<<<< HEAD
 import Qt.labs.qmlmodels 1.0
-=======
 import Qt.labs.settings 1.0
->>>>>>> 96c0de5d
 
 import "../Components"
 import "../Fonts"
@@ -207,15 +204,13 @@
         }
     }
 
-<<<<<<< HEAD
-    FontMetrics { id: fontMetrics; font: pageTitleLabel.font }
-=======
     Settings {
         property alias fontPixelSize: window.font.pixelSize
 
         category: "ApplicationWindow"
     }
->>>>>>> 96c0de5d
+
+    FontMetrics { id: fontMetrics; font: pageTitleLabel.font }
 
     QtObject {
         id: d
